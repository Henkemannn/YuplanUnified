--- conflicted
+++ resolved
@@ -11,12 +11,12 @@
 PyYAML>=6.0
 ruff==0.6.3
 mypy==1.11.2
-<<<<<<< HEAD
+ feat/whitenoise-static-fallback
 gunicorn==21.2.0
 # Static files middleware for production WSGI
 whitenoise==6.6.0
-=======
+
 gunicorn==22.0.0
->>>>>>> 4636d961
+ master
 # Bump to a widely available wheel series to support Windows/Python 3.13 locally
 psycopg[binary]==3.2.12